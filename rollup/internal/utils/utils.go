--- conflicted
+++ resolved
@@ -93,7 +93,6 @@
 		metrics.EstimateBlobSizeTime = time.Since(start)
 		if err != nil {
 			return nil, fmt.Errorf("failed to estimate codecv2 chunk L1 commit batch size and blob size: %w", err)
-<<<<<<< HEAD
 		}
 		return metrics, nil
 	case encoding.CodecV3:
@@ -109,9 +108,7 @@
 		metrics.L1CommitUncompressedBatchBytesSize, metrics.L1CommitBlobSize, err = codecv3.EstimateChunkL1CommitBatchSizeAndBlobSize(chunk)
 		metrics.EstimateBlobSizeTime = time.Since(start)
 		if err != nil {
-			return nil, fmt.Errorf("failed to estimate codecv3 chunk L1 commit blob size: %w", err)
-=======
->>>>>>> 61ab085c
+			return nil, fmt.Errorf("failed to estimate codecv3 chunk L1 commit batch size and blob size: %w", err)
 		}
 		return metrics, nil
 	default:
@@ -220,7 +217,6 @@
 		metrics.EstimateBlobSizeTime = time.Since(start)
 		if err != nil {
 			return nil, fmt.Errorf("failed to estimate codecv2 batch L1 commit batch size and blob size: %w", err)
-<<<<<<< HEAD
 		}
 		return metrics, nil
 	case encoding.CodecV3:
@@ -236,9 +232,7 @@
 		metrics.L1CommitUncompressedBatchBytesSize, metrics.L1CommitBlobSize, err = codecv3.EstimateBatchL1CommitBatchSizeAndBlobSize(batch)
 		metrics.EstimateBlobSizeTime = time.Since(start)
 		if err != nil {
-			return nil, fmt.Errorf("failed to estimate codecv3 batch L1 commit blob size: %w", err)
-=======
->>>>>>> 61ab085c
+			return nil, fmt.Errorf("failed to estimate codecv3 batch L1 commit batch size and blob size: %w", err)
 		}
 		return metrics, nil
 	default:
