--- conflicted
+++ resolved
@@ -95,14 +95,6 @@
 	}
 }
 
-<<<<<<< HEAD
-// RollerFailureType is the type of a prover session's failure
-type RollerFailureType int
-
-const (
-	// RollerFailureTypeUndefined indicates an unknown prover failure type
-	RollerFailureTypeUndefined RollerFailureType = iota
-=======
 // ProverTaskFailureType the type of prover task failure
 type ProverTaskFailureType int
 
@@ -111,7 +103,6 @@
 	ProverTaskFailureTypeUndefined ProverTaskFailureType = iota
 	// ProverTaskFailureTypeTimeout prover task failure of timeout
 	ProverTaskFailureTypeTimeout
->>>>>>> e8c66e45
 )
 
 func (r ProverTaskFailureType) String() string {
