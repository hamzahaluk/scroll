package version

import (
	"fmt"
	"runtime/debug"
)

<<<<<<< HEAD
var tag = "v4.0.39"
=======
var tag = "v4.0.42"
>>>>>>> f44ec751

var commit = func() string {
	if info, ok := debug.ReadBuildInfo(); ok {
		for _, setting := range info.Settings {
			if setting.Key == "vcs.revision" {
				value := setting.Value
				if len(value) >= 7 {
					return value[:7]
				}
				return value
			}
		}
	}
	return ""
}()

// ZkVersion is commit-id of common/libzkp/impl/cargo.lock/scroll-prover
var ZkVersion string

// Version denote the version of scroll protocol, including the l2geth, relayer, coordinator, prover, contracts and etc.
var Version = fmt.Sprintf("%s-%s-%s", tag, commit, ZkVersion)<|MERGE_RESOLUTION|>--- conflicted
+++ resolved
@@ -5,11 +5,7 @@
 	"runtime/debug"
 )
 
-<<<<<<< HEAD
-var tag = "v4.0.39"
-=======
-var tag = "v4.0.42"
->>>>>>> f44ec751
+var tag = "v4.0.43"
 
 var commit = func() string {
 	if info, ok := debug.ReadBuildInfo(); ok {
