package l2

import (
	"context"
	"sync"
	"time"

	"github.com/scroll-tech/go-ethereum/accounts/abi"
	"github.com/scroll-tech/go-ethereum/ethclient"
	"github.com/scroll-tech/go-ethereum/log"
	geth_metrics "github.com/scroll-tech/go-ethereum/metrics"

	"scroll-tech/common/utils"

	"scroll-tech/common/metrics"
	"scroll-tech/common/types"
	"scroll-tech/database"

	cutil "scroll-tech/common/utils"

	bridge_abi "scroll-tech/bridge/abi"
	"scroll-tech/bridge/config"
	"scroll-tech/bridge/sender"
)

var (
	bridgeL2MsgsRelayedTotalCounter               = geth_metrics.NewRegisteredCounter("bridge/l2/msgs/relayed/total", metrics.ScrollRegistry)
	bridgeL2BatchesFinalizedTotalCounter          = geth_metrics.NewRegisteredCounter("bridge/l2/batches/finalized/total", metrics.ScrollRegistry)
	bridgeL2BatchesCommittedTotalCounter          = geth_metrics.NewRegisteredCounter("bridge/l2/batches/committed/total", metrics.ScrollRegistry)
	bridgeL2MsgsRelayedConfirmedTotalCounter      = geth_metrics.NewRegisteredCounter("bridge/l2/msgs/relayed/confirmed/total", metrics.ScrollRegistry)
	bridgeL2BatchesFinalizedConfirmedTotalCounter = geth_metrics.NewRegisteredCounter("bridge/l2/batches/finalized/confirmed/total", metrics.ScrollRegistry)
	bridgeL2BatchesCommittedConfirmedTotalCounter = geth_metrics.NewRegisteredCounter("bridge/l2/batches/committed/confirmed/total", metrics.ScrollRegistry)
	bridgeL2BatchesSkippedTotalCounter            = geth_metrics.NewRegisteredCounter("bridge/l2/batches/skipped/total", metrics.ScrollRegistry)
)

const (
	gasPriceDiffPrecision = 1000000

	defaultGasPriceDiff = 50000 // 5%

	defaultMessageRelayMinGasLimit = 200000 // should be enough for both ERC20 and ETH relay
)

type batchInterface interface {
	GenerateBatchData(parentBatch *types.BlockBatch, blocks []*types.BlockInfo) (*types.BatchData, error)
}

// Layer2Relayer is responsible for
//  1. Committing and finalizing L2 blocks on L1
//  2. Relaying messages from L2 to L1
//
// Actions are triggered by new head from layer 1 geth node.
// @todo It's better to be triggered by watcher.
type Layer2Relayer struct {
	ctx context.Context

	l2Client *ethclient.Client

	db  database.OrmFactory
	cfg *config.RelayerConfig

	messageSender  *sender.Sender
	messageCh      <-chan *sender.Confirmation
	l1MessengerABI *abi.ABI

	rollupSender *sender.Sender
	rollupCh     <-chan *sender.Confirmation
	l1RollupABI  *abi.ABI

	gasOracleSender *sender.Sender
	gasOracleCh     <-chan *sender.Confirmation
	l2GasOracleABI  *abi.ABI

	minGasLimitForMessageRelay uint64

	lastGasPrice uint64
	minGasPrice  uint64
	gasPriceDiff uint64

	// A list of processing message.
	// key(string): confirmation ID, value(string): layer2 hash.
	processingMessage sync.Map

	// A list of processing batches commitment.
	// key(string): confirmation ID, value([]string): batch hashes.
	processingBatchesCommitment sync.Map

	// A list of processing batch finalization.
	// key(string): confirmation ID, value(string): batch hash.
	processingFinalization sync.Map

	// Use batch_proposer's GenerateBatchData interface.
	batchInterface

	stopCh chan struct{}
}

// NewLayer2Relayer will return a new instance of Layer2RelayerClient
func NewLayer2Relayer(ctx context.Context, l2Client *ethclient.Client, db database.OrmFactory, cfg *config.RelayerConfig) (*Layer2Relayer, error) {
	// @todo use different sender for relayer, block commit and proof finalize
	messageSender, err := sender.NewSender(ctx, cfg.SenderConfig, cfg.MessageSenderPrivateKeys)
	if err != nil {
		log.Error("Failed to create messenger sender", "err", err)
		return nil, err
	}

	rollupSender, err := sender.NewSender(ctx, cfg.SenderConfig, cfg.RollupSenderPrivateKeys)
	if err != nil {
		log.Error("Failed to create rollup sender", "err", err)
		return nil, err
	}

	gasOracleSender, err := sender.NewSender(ctx, cfg.SenderConfig, cfg.GasOracleSenderPrivateKeys)
	if err != nil {
		log.Error("Failed to create gas oracle sender", "err", err)
		return nil, err
	}

	var minGasPrice uint64
	var gasPriceDiff uint64
	if cfg.GasOracleConfig != nil {
		minGasPrice = cfg.GasOracleConfig.MinGasPrice
		gasPriceDiff = cfg.GasOracleConfig.GasPriceDiff
	} else {
		minGasPrice = 0
		gasPriceDiff = defaultGasPriceDiff
	}

<<<<<<< HEAD
	relayer := &Layer2Relayer{
=======
	minGasLimitForMessageRelay := uint64(defaultMessageRelayMinGasLimit)
	if cfg.MessageRelayMinGasLimit != 0 {
		minGasLimitForMessageRelay = cfg.MessageRelayMinGasLimit
	}

	return &Layer2Relayer{
>>>>>>> 73b6bd17
		ctx: ctx,
		db:  db,

		l2Client: l2Client,

		messageSender:  messageSender,
		messageCh:      messageSender.ConfirmChan(),
		l1MessengerABI: bridge_abi.L1ScrollMessengerABI,

		rollupSender: rollupSender,
		rollupCh:     rollupSender.ConfirmChan(),
		l1RollupABI:  bridge_abi.ScrollChainABI,

		gasOracleSender: gasOracleSender,
		gasOracleCh:     gasOracleSender.ConfirmChan(),
		l2GasOracleABI:  bridge_abi.L2GasPriceOracleABI,

		minGasLimitForMessageRelay: minGasLimitForMessageRelay,

		minGasPrice:  minGasPrice,
		gasPriceDiff: gasPriceDiff,

		cfg:                         cfg,
		processingMessage:           sync.Map{},
		processingBatchesCommitment: sync.Map{},
		processingFinalization:      sync.Map{},
		stopCh:                      make(chan struct{}),
	}
	go relayer.confirmLoop(ctx)

	return relayer, nil
}

<<<<<<< HEAD
// SetBatchProposer set interface from batch_proposer.
func (r *Layer2Relayer) SetBatchProposer(proposer batchInterface) {
	r.batchInterface = proposer
=======
func (r *Layer2Relayer) processSavedEvent(msg *types.L2Message) error {
	// @todo fetch merkle proof from l2geth
	log.Info("Processing L2 Message", "msg.nonce", msg.Nonce, "msg.height", msg.Height)

	// Get the block info that contains the message
	blockInfos, err := r.db.GetL2BlockInfos(map[string]interface{}{"number": msg.Height})
	if err != nil {
		log.Error("Failed to GetL2BlockInfos from DB", "number", msg.Height)
	}
	blockInfo := blockInfos[0]
	if !blockInfo.BatchHash.Valid {
		log.Error("Block has not been batched yet", "number", blockInfo.Number, "msg.nonce", msg.Nonce)
		return nil
	}

	// TODO: rebuild the withdraw trie to generate the merkle proof
	proof := bridge_abi.IL1ScrollMessengerL2MessageProof{
		BatchHash:   common.HexToHash(blockInfo.BatchHash.String),
		MerkleProof: make([]byte, 0),
	}
	from := common.HexToAddress(msg.Sender)
	target := common.HexToAddress(msg.Target)
	value, ok := big.NewInt(0).SetString(msg.Value, 10)
	if !ok {
		// @todo maybe panic?
		log.Error("Failed to parse message value", "msg.nonce", msg.Nonce, "msg.height", msg.Height)
		// TODO: need to skip this message by changing its status to MsgError
	}
	msgNonce := big.NewInt(int64(msg.Nonce))
	calldata := common.Hex2Bytes(msg.Calldata)
	data, err := r.l1MessengerABI.Pack("relayMessageWithProof", from, target, value, msgNonce, calldata, proof)
	if err != nil {
		log.Error("Failed to pack relayMessageWithProof", "msg.nonce", msg.Nonce, "err", err)
		// TODO: need to skip this message by changing its status to MsgError
		return err
	}

	hash, err := r.messageSender.SendTransaction(msg.MsgHash, &r.cfg.MessengerContractAddress, big.NewInt(0), data, r.minGasLimitForMessageRelay)
	if err != nil && err.Error() == "execution reverted: Message expired" {
		return r.db.UpdateLayer2Status(r.ctx, msg.MsgHash, types.MsgExpired)
	}
	if err != nil && err.Error() == "execution reverted: Message successfully executed" {
		return r.db.UpdateLayer2Status(r.ctx, msg.MsgHash, types.MsgConfirmed)
	}
	if err != nil {
		if !errors.Is(err, sender.ErrNoAvailableAccount) {
			log.Error("Failed to send relayMessageWithProof tx to layer1 ", "msg.height", msg.Height, "msg.MsgHash", msg.MsgHash, "err", err)
		}
		return err
	}
	bridgeL2MsgsRelayedTotalCounter.Inc(1)
	log.Info("relayMessageWithProof to layer1", "msgHash", msg.MsgHash, "txhash", hash.String())

	// save status in db
	// @todo handle db error
	err = r.db.UpdateLayer2StatusAndLayer1Hash(r.ctx, msg.MsgHash, types.MsgSubmitted, hash.String())
	if err != nil {
		log.Error("UpdateLayer2StatusAndLayer1Hash failed", "msgHash", msg.MsgHash, "err", err)
		return err
	}
	r.processingMessage.Store(msg.MsgHash, msg.MsgHash)
	return nil
}

// ProcessGasPriceOracle imports gas price to layer1
func (r *Layer2Relayer) ProcessGasPriceOracle() {
	batch, err := r.db.GetLatestBatch()
	if err != nil {
		log.Error("Failed to GetLatestBatch", "err", err)
		return
	}

	if batch.OracleStatus == types.GasOraclePending {
		suggestGasPrice, err := r.l2Client.SuggestGasPrice(r.ctx)
		if err != nil {
			log.Error("Failed to fetch SuggestGasPrice from l2geth", "err", err)
			return
		}
		suggestGasPriceUint64 := uint64(suggestGasPrice.Int64())
		expectedDelta := r.lastGasPrice * r.gasPriceDiff / gasPriceDiffPrecision

		// last is undefine or (suggestGasPriceUint64 >= minGasPrice && exceed diff)
		if r.lastGasPrice == 0 || (suggestGasPriceUint64 >= r.minGasPrice && (suggestGasPriceUint64 >= r.lastGasPrice+expectedDelta || suggestGasPriceUint64 <= r.lastGasPrice-expectedDelta)) {
			data, err := r.l2GasOracleABI.Pack("setL2BaseFee", suggestGasPrice)
			if err != nil {
				log.Error("Failed to pack setL2BaseFee", "batch.Hash", batch.Hash, "GasPrice", suggestGasPrice.Uint64(), "err", err)
				return
			}

			hash, err := r.gasOracleSender.SendTransaction(batch.Hash, &r.cfg.GasPriceOracleContractAddress, big.NewInt(0), data, 0)
			if err != nil {
				if !errors.Is(err, sender.ErrNoAvailableAccount) {
					log.Error("Failed to send setL2BaseFee tx to layer2 ", "batch.Hash", batch.Hash, "err", err)
				}
				return
			}

			err = r.db.UpdateL2GasOracleStatusAndOracleTxHash(r.ctx, batch.Hash, types.GasOracleImporting, hash.String())
			if err != nil {
				log.Error("UpdateGasOracleStatusAndOracleTxHash failed", "batch.Hash", batch.Hash, "err", err)
				return
			}
			r.lastGasPrice = suggestGasPriceUint64
			log.Info("Update l2 gas price", "txHash", hash.String(), "GasPrice", suggestGasPrice)
		}
	}
>>>>>>> 73b6bd17
}

// Prepare operate layer2's unconfirmed txs.
func (r *Layer2Relayer) Prepare() error {
	if err := r.checkRollupBatches(); err != nil {
		log.Error("failed to init layer2 rollupCommitting messages", "err", err)
		return err
	}
<<<<<<< HEAD
	utils.TryTimes(-1, func() bool {
		return r.rollupSender.PendingCount() == 0
	})
=======

	// generate a unique txID and send transaction
	var bytes []byte
	for _, batch := range batchData {
		bytes = append(bytes, batch.Hash().Bytes()...)
	}
	txID := crypto.Keccak256Hash(bytes).String()
	txHash, err := r.rollupSender.SendTransaction(txID, &r.cfg.RollupContractAddress, big.NewInt(0), calldata, 0)
	if err != nil {
		if !errors.Is(err, sender.ErrNoAvailableAccount) {
			log.Error("Failed to send commitBatches tx to layer1 ", "err", err)
		}
		return err
	}
	bridgeL2BatchesCommittedTotalCounter.Inc(int64(len(commitBatches)))
	log.Info("Sent the commitBatches tx to layer1",
		"tx_hash", txHash.Hex(),
		"start_batch_index", commitBatches[0].BatchIndex,
		"end_batch_index", commitBatches[len(commitBatches)-1].BatchIndex)

	// record and sync with db, @todo handle db error
	batchHashes := make([]string, len(batchData))
	for i, batch := range batchData {
		batchHashes[i] = batch.Hash().Hex()
		err = r.db.UpdateCommitTxHashAndRollupStatus(r.ctx, batchHashes[i], txHash.String(), types.RollupCommitting)
		if err != nil {
			log.Error("UpdateCommitTxHashAndRollupStatus failed", "hash", batchHashes[i], "index", batch.Batch.BatchIndex, "err", err)
		}
	}
	r.processingBatchesCommitment.Store(txID, batchHashes)
>>>>>>> 73b6bd17
	return nil
}

// Start the relayer process
func (r *Layer2Relayer) Start() {
	go func() {
		ctx, cancel := context.WithCancel(r.ctx)

		go func() {
			if err := r.checkSubmittedMessages(); err != nil {
				log.Error("failed to init layer2 submitted messages", "err", err)
			}
			// Wait until sender pool is clean.
			utils.TryTimes(-1, func() bool {
				return r.messageSender.PendingCount() == 0
			})
			go cutil.Loop(ctx, time.Second, r.ProcessSavedEvents)
		}()

<<<<<<< HEAD
		go func() {
			if err := r.checkFinalizingBatches(); err != nil {
				log.Error("failed to init layer2 finalizing batches", "err", err)
=======
		proofBuffer, instanceBuffer, err := r.db.GetVerifiedProofAndInstanceByHash(hash)
		if err != nil {
			log.Warn("fetch get proof by hash failed", "hash", hash, "err", err)
			return
		}
		if proofBuffer == nil || instanceBuffer == nil {
			log.Warn("proof or instance not ready", "hash", hash)
			return
		}
		if len(proofBuffer)%32 != 0 {
			log.Error("proof buffer has wrong length", "hash", hash, "length", len(proofBuffer))
			return
		}
		if len(instanceBuffer)%32 != 0 {
			log.Warn("instance buffer has wrong length", "hash", hash, "length", len(instanceBuffer))
			return
		}

		proof := utils.BufferToUint256Le(proofBuffer)
		instance := utils.BufferToUint256Le(instanceBuffer)
		data, err := r.l1RollupABI.Pack("finalizeBatchWithProof", common.HexToHash(hash), proof, instance)
		if err != nil {
			log.Error("Pack finalizeBatchWithProof failed", "err", err)
			return
		}

		txID := hash + "-finalize"
		// add suffix `-finalize` to avoid duplication with commit tx in unit tests
		txHash, err := r.rollupSender.SendTransaction(txID, &r.cfg.RollupContractAddress, big.NewInt(0), data, 0)
		finalizeTxHash := &txHash
		if err != nil {
			if !errors.Is(err, sender.ErrNoAvailableAccount) {
				log.Error("finalizeBatchWithProof in layer1 failed", "hash", hash, "err", err)
>>>>>>> 73b6bd17
			}
			// Wait until sender pool is clean.
			utils.TryTimes(-1, func() bool {
				return r.rollupSender.PendingCount() == 0
			})
			go cutil.Loop(ctx, time.Second, r.ProcessCommittedBatches)
		}()

		go cutil.Loop(ctx, time.Second, r.ProcessGasPriceOracle)

		<-r.stopCh
		cancel()
	}()
}

// Stop the relayer module, for a graceful shutdown.
func (r *Layer2Relayer) Stop() {
	close(r.stopCh)
}

func (r *Layer2Relayer) confirmLoop(ctx context.Context) {
	for {
		select {
		case <-ctx.Done():
			return
		case confirmation := <-r.messageCh:
			r.handleConfirmation(confirmation)
		case confirmation := <-r.rollupCh:
			r.handleConfirmation(confirmation)
		case cfm := <-r.gasOracleCh:
			if !cfm.IsSuccessful {
				// @discuss: maybe make it pending again?
				err := r.db.UpdateL2GasOracleStatusAndOracleTxHash(r.ctx, cfm.ID, types.GasOracleFailed, cfm.TxHash.String())
				if err != nil {
					log.Warn("UpdateL2GasOracleStatusAndOracleTxHash failed", "err", err)
				}
				log.Warn("transaction confirmed but failed in layer1", "confirmation", cfm)
			} else {
				// @todo handle db error
				err := r.db.UpdateL2GasOracleStatusAndOracleTxHash(r.ctx, cfm.ID, types.GasOracleImported, cfm.TxHash.String())
				if err != nil {
					log.Warn("UpdateL2GasOracleStatusAndOracleTxHash failed", "err", err)
				}
				log.Info("transaction confirmed in layer1", "confirmation", cfm)
			}
		}
	}
}

func (r *Layer2Relayer) handleConfirmation(confirmation *sender.Confirmation) {
	if !confirmation.IsSuccessful {
		log.Warn("transaction confirmed but failed in layer1", "confirmation", confirmation)
		return
	}

	transactionType := "Unknown"
	// check whether it is message relay transaction
	if msgHash, ok := r.processingMessage.Load(confirmation.ID); ok {
		transactionType = "MessageRelay"
		// @todo handle db error
		err := r.db.UpdateLayer2StatusAndLayer1Hash(r.ctx, msgHash.(string), types.MsgConfirmed, confirmation.TxHash.String())
		if err != nil {
			log.Warn("UpdateLayer2StatusAndLayer1Hash failed", "msgHash", msgHash.(string), "err", err)
		}
		bridgeL2MsgsRelayedConfirmedTotalCounter.Inc(1)
		r.processingMessage.Delete(confirmation.ID)
	}

	// check whether it is CommitBatches transaction
	if batchBatches, ok := r.processingBatchesCommitment.Load(confirmation.ID); ok {
		transactionType = "BatchesCommitment"
		batchHashes := batchBatches.([]string)
		for _, batchHash := range batchHashes {
			// @todo handle db error
			err := r.db.UpdateCommitTxHashAndRollupStatus(r.ctx, batchHash, confirmation.TxHash.String(), types.RollupCommitted)
			if err != nil {
				log.Warn("UpdateCommitTxHashAndRollupStatus failed", "batch_hash", batchHash, "err", err)
			}
		}
		bridgeL2BatchesCommittedConfirmedTotalCounter.Inc(int64(len(batchHashes)))
		r.processingBatchesCommitment.Delete(confirmation.ID)
	}

	// check whether it is proof finalization transaction
	if batchHash, ok := r.processingFinalization.Load(confirmation.ID); ok {
		transactionType = "ProofFinalization"
		// @todo handle db error
		err := r.db.UpdateFinalizeTxHashAndRollupStatus(r.ctx, batchHash.(string), confirmation.TxHash.String(), types.RollupFinalized)
		if err != nil {
			log.Warn("UpdateFinalizeTxHashAndRollupStatus failed", "batch_hash", batchHash.(string), "err", err)
		}
		bridgeL2BatchesFinalizedConfirmedTotalCounter.Inc(1)
		r.processingFinalization.Delete(confirmation.ID)
	}
	log.Info("transaction confirmed in layer1", "type", transactionType, "confirmation", confirmation)
}<|MERGE_RESOLUTION|>--- conflicted
+++ resolved
@@ -126,16 +126,12 @@
 		gasPriceDiff = defaultGasPriceDiff
 	}
 
-<<<<<<< HEAD
-	relayer := &Layer2Relayer{
-=======
 	minGasLimitForMessageRelay := uint64(defaultMessageRelayMinGasLimit)
 	if cfg.MessageRelayMinGasLimit != 0 {
 		minGasLimitForMessageRelay = cfg.MessageRelayMinGasLimit
 	}
 
-	return &Layer2Relayer{
->>>>>>> 73b6bd17
+	relayer := &Layer2Relayer{
 		ctx: ctx,
 		db:  db,
 
@@ -169,118 +165,9 @@
 	return relayer, nil
 }
 
-<<<<<<< HEAD
 // SetBatchProposer set interface from batch_proposer.
 func (r *Layer2Relayer) SetBatchProposer(proposer batchInterface) {
 	r.batchInterface = proposer
-=======
-func (r *Layer2Relayer) processSavedEvent(msg *types.L2Message) error {
-	// @todo fetch merkle proof from l2geth
-	log.Info("Processing L2 Message", "msg.nonce", msg.Nonce, "msg.height", msg.Height)
-
-	// Get the block info that contains the message
-	blockInfos, err := r.db.GetL2BlockInfos(map[string]interface{}{"number": msg.Height})
-	if err != nil {
-		log.Error("Failed to GetL2BlockInfos from DB", "number", msg.Height)
-	}
-	blockInfo := blockInfos[0]
-	if !blockInfo.BatchHash.Valid {
-		log.Error("Block has not been batched yet", "number", blockInfo.Number, "msg.nonce", msg.Nonce)
-		return nil
-	}
-
-	// TODO: rebuild the withdraw trie to generate the merkle proof
-	proof := bridge_abi.IL1ScrollMessengerL2MessageProof{
-		BatchHash:   common.HexToHash(blockInfo.BatchHash.String),
-		MerkleProof: make([]byte, 0),
-	}
-	from := common.HexToAddress(msg.Sender)
-	target := common.HexToAddress(msg.Target)
-	value, ok := big.NewInt(0).SetString(msg.Value, 10)
-	if !ok {
-		// @todo maybe panic?
-		log.Error("Failed to parse message value", "msg.nonce", msg.Nonce, "msg.height", msg.Height)
-		// TODO: need to skip this message by changing its status to MsgError
-	}
-	msgNonce := big.NewInt(int64(msg.Nonce))
-	calldata := common.Hex2Bytes(msg.Calldata)
-	data, err := r.l1MessengerABI.Pack("relayMessageWithProof", from, target, value, msgNonce, calldata, proof)
-	if err != nil {
-		log.Error("Failed to pack relayMessageWithProof", "msg.nonce", msg.Nonce, "err", err)
-		// TODO: need to skip this message by changing its status to MsgError
-		return err
-	}
-
-	hash, err := r.messageSender.SendTransaction(msg.MsgHash, &r.cfg.MessengerContractAddress, big.NewInt(0), data, r.minGasLimitForMessageRelay)
-	if err != nil && err.Error() == "execution reverted: Message expired" {
-		return r.db.UpdateLayer2Status(r.ctx, msg.MsgHash, types.MsgExpired)
-	}
-	if err != nil && err.Error() == "execution reverted: Message successfully executed" {
-		return r.db.UpdateLayer2Status(r.ctx, msg.MsgHash, types.MsgConfirmed)
-	}
-	if err != nil {
-		if !errors.Is(err, sender.ErrNoAvailableAccount) {
-			log.Error("Failed to send relayMessageWithProof tx to layer1 ", "msg.height", msg.Height, "msg.MsgHash", msg.MsgHash, "err", err)
-		}
-		return err
-	}
-	bridgeL2MsgsRelayedTotalCounter.Inc(1)
-	log.Info("relayMessageWithProof to layer1", "msgHash", msg.MsgHash, "txhash", hash.String())
-
-	// save status in db
-	// @todo handle db error
-	err = r.db.UpdateLayer2StatusAndLayer1Hash(r.ctx, msg.MsgHash, types.MsgSubmitted, hash.String())
-	if err != nil {
-		log.Error("UpdateLayer2StatusAndLayer1Hash failed", "msgHash", msg.MsgHash, "err", err)
-		return err
-	}
-	r.processingMessage.Store(msg.MsgHash, msg.MsgHash)
-	return nil
-}
-
-// ProcessGasPriceOracle imports gas price to layer1
-func (r *Layer2Relayer) ProcessGasPriceOracle() {
-	batch, err := r.db.GetLatestBatch()
-	if err != nil {
-		log.Error("Failed to GetLatestBatch", "err", err)
-		return
-	}
-
-	if batch.OracleStatus == types.GasOraclePending {
-		suggestGasPrice, err := r.l2Client.SuggestGasPrice(r.ctx)
-		if err != nil {
-			log.Error("Failed to fetch SuggestGasPrice from l2geth", "err", err)
-			return
-		}
-		suggestGasPriceUint64 := uint64(suggestGasPrice.Int64())
-		expectedDelta := r.lastGasPrice * r.gasPriceDiff / gasPriceDiffPrecision
-
-		// last is undefine or (suggestGasPriceUint64 >= minGasPrice && exceed diff)
-		if r.lastGasPrice == 0 || (suggestGasPriceUint64 >= r.minGasPrice && (suggestGasPriceUint64 >= r.lastGasPrice+expectedDelta || suggestGasPriceUint64 <= r.lastGasPrice-expectedDelta)) {
-			data, err := r.l2GasOracleABI.Pack("setL2BaseFee", suggestGasPrice)
-			if err != nil {
-				log.Error("Failed to pack setL2BaseFee", "batch.Hash", batch.Hash, "GasPrice", suggestGasPrice.Uint64(), "err", err)
-				return
-			}
-
-			hash, err := r.gasOracleSender.SendTransaction(batch.Hash, &r.cfg.GasPriceOracleContractAddress, big.NewInt(0), data, 0)
-			if err != nil {
-				if !errors.Is(err, sender.ErrNoAvailableAccount) {
-					log.Error("Failed to send setL2BaseFee tx to layer2 ", "batch.Hash", batch.Hash, "err", err)
-				}
-				return
-			}
-
-			err = r.db.UpdateL2GasOracleStatusAndOracleTxHash(r.ctx, batch.Hash, types.GasOracleImporting, hash.String())
-			if err != nil {
-				log.Error("UpdateGasOracleStatusAndOracleTxHash failed", "batch.Hash", batch.Hash, "err", err)
-				return
-			}
-			r.lastGasPrice = suggestGasPriceUint64
-			log.Info("Update l2 gas price", "txHash", hash.String(), "GasPrice", suggestGasPrice)
-		}
-	}
->>>>>>> 73b6bd17
 }
 
 // Prepare operate layer2's unconfirmed txs.
@@ -289,42 +176,9 @@
 		log.Error("failed to init layer2 rollupCommitting messages", "err", err)
 		return err
 	}
-<<<<<<< HEAD
 	utils.TryTimes(-1, func() bool {
 		return r.rollupSender.PendingCount() == 0
 	})
-=======
-
-	// generate a unique txID and send transaction
-	var bytes []byte
-	for _, batch := range batchData {
-		bytes = append(bytes, batch.Hash().Bytes()...)
-	}
-	txID := crypto.Keccak256Hash(bytes).String()
-	txHash, err := r.rollupSender.SendTransaction(txID, &r.cfg.RollupContractAddress, big.NewInt(0), calldata, 0)
-	if err != nil {
-		if !errors.Is(err, sender.ErrNoAvailableAccount) {
-			log.Error("Failed to send commitBatches tx to layer1 ", "err", err)
-		}
-		return err
-	}
-	bridgeL2BatchesCommittedTotalCounter.Inc(int64(len(commitBatches)))
-	log.Info("Sent the commitBatches tx to layer1",
-		"tx_hash", txHash.Hex(),
-		"start_batch_index", commitBatches[0].BatchIndex,
-		"end_batch_index", commitBatches[len(commitBatches)-1].BatchIndex)
-
-	// record and sync with db, @todo handle db error
-	batchHashes := make([]string, len(batchData))
-	for i, batch := range batchData {
-		batchHashes[i] = batch.Hash().Hex()
-		err = r.db.UpdateCommitTxHashAndRollupStatus(r.ctx, batchHashes[i], txHash.String(), types.RollupCommitting)
-		if err != nil {
-			log.Error("UpdateCommitTxHashAndRollupStatus failed", "hash", batchHashes[i], "index", batch.Batch.BatchIndex, "err", err)
-		}
-	}
-	r.processingBatchesCommitment.Store(txID, batchHashes)
->>>>>>> 73b6bd17
 	return nil
 }
 
@@ -344,45 +198,9 @@
 			go cutil.Loop(ctx, time.Second, r.ProcessSavedEvents)
 		}()
 
-<<<<<<< HEAD
 		go func() {
 			if err := r.checkFinalizingBatches(); err != nil {
 				log.Error("failed to init layer2 finalizing batches", "err", err)
-=======
-		proofBuffer, instanceBuffer, err := r.db.GetVerifiedProofAndInstanceByHash(hash)
-		if err != nil {
-			log.Warn("fetch get proof by hash failed", "hash", hash, "err", err)
-			return
-		}
-		if proofBuffer == nil || instanceBuffer == nil {
-			log.Warn("proof or instance not ready", "hash", hash)
-			return
-		}
-		if len(proofBuffer)%32 != 0 {
-			log.Error("proof buffer has wrong length", "hash", hash, "length", len(proofBuffer))
-			return
-		}
-		if len(instanceBuffer)%32 != 0 {
-			log.Warn("instance buffer has wrong length", "hash", hash, "length", len(instanceBuffer))
-			return
-		}
-
-		proof := utils.BufferToUint256Le(proofBuffer)
-		instance := utils.BufferToUint256Le(instanceBuffer)
-		data, err := r.l1RollupABI.Pack("finalizeBatchWithProof", common.HexToHash(hash), proof, instance)
-		if err != nil {
-			log.Error("Pack finalizeBatchWithProof failed", "err", err)
-			return
-		}
-
-		txID := hash + "-finalize"
-		// add suffix `-finalize` to avoid duplication with commit tx in unit tests
-		txHash, err := r.rollupSender.SendTransaction(txID, &r.cfg.RollupContractAddress, big.NewInt(0), data, 0)
-		finalizeTxHash := &txHash
-		if err != nil {
-			if !errors.Is(err, sender.ErrNoAvailableAccount) {
-				log.Error("finalizeBatchWithProof in layer1 failed", "hash", hash, "err", err)
->>>>>>> 73b6bd17
 			}
 			// Wait until sender pool is clean.
 			utils.TryTimes(-1, func() bool {
