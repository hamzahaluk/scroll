package sender_test

import (
	"context"
	"crypto/ecdsa"
	"errors"
	"math/big"
	"strconv"
	"testing"
	"time"

	"golang.org/x/sync/errgroup"

	cmap "github.com/orcaman/concurrent-map"
	"github.com/scroll-tech/go-ethereum/common"
	"github.com/scroll-tech/go-ethereum/crypto"
	"github.com/scroll-tech/go-ethereum/ethclient"
	"github.com/scroll-tech/go-ethereum/rpc"
	"github.com/stretchr/testify/assert"

	"scroll-tech/common/docker"

	"scroll-tech/bridge/config"
	"scroll-tech/bridge/sender"
)

const TXBatch = 50

var (
	privateKeys []*ecdsa.PrivateKey
	cfg         *config.Config
	base        *docker.App
)

func TestMain(m *testing.M) {
	base = docker.NewDockerApp()

	m.Run()

	base.Free()
}

func setupEnv(t *testing.T) {
	var err error
	cfg, err = config.NewConfig("../config.json")
	assert.NoError(t, err)
	base.RunImages(t)
	priv, err := crypto.HexToECDSA("1212121212121212121212121212121212121212121212121212121212121212")
	assert.NoError(t, err)
	// Load default private key.
	privateKeys = []*ecdsa.PrivateKey{priv}

	cfg.L1Config.RelayerConfig.SenderConfig.Endpoint = base.L2GethEndpoint()
}

func TestSender(t *testing.T) {
	// Setup
	setupEnv(t)

<<<<<<< HEAD
	t.Run("testLoadOrSendTx", testLoadOrSendTx)
=======
	t.Run("test min gas limit", func(t *testing.T) { testMinGasLimit(t) })

>>>>>>> 73b6bd17
	t.Run("test 1 account sender", func(t *testing.T) { testBatchSender(t, 1) })
	t.Run("test 3 account sender", func(t *testing.T) { testBatchSender(t, 3) })
	t.Run("test 8 account sender", func(t *testing.T) { testBatchSender(t, 8) })
}

<<<<<<< HEAD
func testLoadOrSendTx(t *testing.T) {
	senderCfg := cfg.L1Config.RelayerConfig.SenderConfig
	senderCfg.Confirmations = 0
	newSender, err := sender.NewSender(context.Background(), senderCfg, privateKeys)
	if err != nil {
		t.Fatal(err)
	}

	newSender2, err := sender.NewSender(context.Background(), senderCfg, privateKeys)
	if err != nil {
		t.Fatal(err)
	}

	toAddr := common.HexToAddress("0x4592d8f8d7b001e72cb26a73e4fa1806a51ac79d")
	id := "aaa"

	hash, err := newSender.SendTransaction(id, &toAddr, big.NewInt(0), nil)
	assert.NoError(t, err)

	err = newSender2.LoadOrSendTx(hash, id, &toAddr, big.NewInt(0), nil)
	assert.NoError(t, err)

	select {
	case cfm := <-newSender2.ConfirmChan():
		assert.Equal(t, true, cfm.IsSuccessful)
		assert.Equal(t, hash, cfm.TxHash)
		assert.Equal(t, id, cfm.ID)
	case <-time.After(time.Second * 10):
		t.Error("testLoadOrSendTx test failed because of timeout")
	}
=======
func testMinGasLimit(t *testing.T) {
	senderCfg := cfg.L1Config.RelayerConfig.SenderConfig
	senderCfg.Confirmations = rpc.LatestBlockNumber
	newSender, err := sender.NewSender(context.Background(), senderCfg, privateKeys)
	assert.NoError(t, err)
	defer newSender.Stop()

	client, err := ethclient.Dial(senderCfg.Endpoint)
	assert.NoError(t, err)

	// MinGasLimit = 0
	txHash0, err := newSender.SendTransaction("0", &common.Address{}, big.NewInt(1), nil, 0)
	assert.NoError(t, err)
	tx0, _, err := client.TransactionByHash(context.Background(), txHash0)
	assert.NoError(t, err)
	assert.Greater(t, tx0.Gas(), uint64(0))

	// MinGasLimit = 100000
	txHash1, err := newSender.SendTransaction("1", &common.Address{}, big.NewInt(1), nil, 100000)
	assert.NoError(t, err)
	tx1, _, err := client.TransactionByHash(context.Background(), txHash1)
	assert.NoError(t, err)
	assert.Equal(t, tx1.Gas(), uint64(150000))
>>>>>>> 73b6bd17
}

func testBatchSender(t *testing.T, batchSize int) {
	for len(privateKeys) < batchSize {
		priv, err := crypto.GenerateKey()
		if err != nil {
			t.Fatal(err)
		}
		privateKeys = append(privateKeys, priv)
	}

	senderCfg := cfg.L1Config.RelayerConfig.SenderConfig
	senderCfg.Confirmations = rpc.LatestBlockNumber
	newSender, err := sender.NewSender(context.Background(), senderCfg, privateKeys)
	if err != nil {
		t.Fatal(err)
	}
	defer newSender.Stop()

	// send transactions
	var (
		eg        errgroup.Group
		idCache   = cmap.New()
		confirmCh = newSender.ConfirmChan()
	)
	for idx := 0; idx < newSender.NumberOfAccounts(); idx++ {
		index := idx
		eg.Go(func() error {
			for i := 0; i < TXBatch; i++ {
				toAddr := common.HexToAddress("0x4592d8f8d7b001e72cb26a73e4fa1806a51ac79d")
				id := strconv.Itoa(i + index*1000)
				_, err := newSender.SendTransaction(id, &toAddr, big.NewInt(1), nil, 0)
				if errors.Is(err, sender.ErrNoAvailableAccount) {
					<-time.After(time.Second)
					continue
				}
				if err != nil {
					return err
				}
				idCache.Set(id, struct{}{})
			}
			return nil
		})
	}
	if err := eg.Wait(); err != nil {
		t.Error(err)
	}
	t.Logf("successful send batch txs, batch size: %d, total count: %d", newSender.NumberOfAccounts(), TXBatch*newSender.NumberOfAccounts())

	// avoid 10 mins cause testcase panic
	after := time.After(80 * time.Second)
	for {
		select {
		case cmsg := <-confirmCh:
			assert.Equal(t, true, cmsg.IsSuccessful)
			_, exist := idCache.Pop(cmsg.ID)
			assert.Equal(t, true, exist)
			// Receive all confirmed txs.
			if idCache.Count() == 0 {
				return
			}
		case <-after:
			t.Error("newSender test failed because of timeout")
			return
		}
	}
}<|MERGE_RESOLUTION|>--- conflicted
+++ resolved
@@ -57,49 +57,13 @@
 	// Setup
 	setupEnv(t)
 
-<<<<<<< HEAD
-	t.Run("testLoadOrSendTx", testLoadOrSendTx)
-=======
 	t.Run("test min gas limit", func(t *testing.T) { testMinGasLimit(t) })
 
->>>>>>> 73b6bd17
 	t.Run("test 1 account sender", func(t *testing.T) { testBatchSender(t, 1) })
 	t.Run("test 3 account sender", func(t *testing.T) { testBatchSender(t, 3) })
 	t.Run("test 8 account sender", func(t *testing.T) { testBatchSender(t, 8) })
 }
 
-<<<<<<< HEAD
-func testLoadOrSendTx(t *testing.T) {
-	senderCfg := cfg.L1Config.RelayerConfig.SenderConfig
-	senderCfg.Confirmations = 0
-	newSender, err := sender.NewSender(context.Background(), senderCfg, privateKeys)
-	if err != nil {
-		t.Fatal(err)
-	}
-
-	newSender2, err := sender.NewSender(context.Background(), senderCfg, privateKeys)
-	if err != nil {
-		t.Fatal(err)
-	}
-
-	toAddr := common.HexToAddress("0x4592d8f8d7b001e72cb26a73e4fa1806a51ac79d")
-	id := "aaa"
-
-	hash, err := newSender.SendTransaction(id, &toAddr, big.NewInt(0), nil)
-	assert.NoError(t, err)
-
-	err = newSender2.LoadOrSendTx(hash, id, &toAddr, big.NewInt(0), nil)
-	assert.NoError(t, err)
-
-	select {
-	case cfm := <-newSender2.ConfirmChan():
-		assert.Equal(t, true, cfm.IsSuccessful)
-		assert.Equal(t, hash, cfm.TxHash)
-		assert.Equal(t, id, cfm.ID)
-	case <-time.After(time.Second * 10):
-		t.Error("testLoadOrSendTx test failed because of timeout")
-	}
-=======
 func testMinGasLimit(t *testing.T) {
 	senderCfg := cfg.L1Config.RelayerConfig.SenderConfig
 	senderCfg.Confirmations = rpc.LatestBlockNumber
@@ -123,7 +87,6 @@
 	tx1, _, err := client.TransactionByHash(context.Background(), txHash1)
 	assert.NoError(t, err)
 	assert.Equal(t, tx1.Gas(), uint64(150000))
->>>>>>> 73b6bd17
 }
 
 func testBatchSender(t *testing.T, batchSize int) {
