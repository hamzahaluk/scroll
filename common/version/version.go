package version

import (
	"fmt"
	"runtime/debug"
	"strconv"
	"strings"
)

<<<<<<< HEAD
var tag = "v4.2.6"
=======
var tag = "v4.2.8"
>>>>>>> f553a70d

var commit = func() string {
	if info, ok := debug.ReadBuildInfo(); ok {
		for _, setting := range info.Settings {
			if setting.Key == "vcs.revision" {
				value := setting.Value
				if len(value) >= 7 {
					return value[:7]
				}
				return value
			}
		}
	}
	// Set default value for integration test.
	return "000000"
}()

// ZkVersion is commit-id of common/libzkp/impl/cargo.lock/scroll-prover and halo2, contacted by a "-"
// The default `000000-000000` is set for integration test, and will be overwritten by coordinator's & prover's actual compilations (see their Makefiles).
var ZkVersion = "000000-000000"

// Version denote the version of scroll protocol, including the l2geth, relayer, coordinator, prover, contracts and etc.
var Version = fmt.Sprintf("%s-%s-%s", tag, commit, ZkVersion)

// CheckScrollProverVersion check the "scroll-prover" version, if it's different from the local one, return false
func CheckScrollProverVersion(proverVersion string) bool {
	// note the the version is in fact in the format of "tag-commit-scroll_prover-halo2",
	// so split-by-'-' length should be 4
	remote := strings.Split(proverVersion, "-")
	if len(remote) != 4 {
		return false
	}
	local := strings.Split(Version, "-")
	if len(local) != 4 {
		return false
	}
	// compare the `scroll_prover` version
	return remote[2] == local[2]
}

// CheckScrollProverVersionTag check the "scroll-prover" version's tag, if it's too old, return false
func CheckScrollProverVersionTag(proverVersion string) bool {
	// note the the version is in fact in the format of "tag-commit-scroll_prover-halo2",
	// so split-by-'-' length should be 4
	remote := strings.Split(proverVersion, "-")
	if len(remote) != 4 {
		return false
	}
	remoteTagNums := strings.Split(strings.TrimPrefix(remote[0], "v"), ".")
	if len(remoteTagNums) != 3 {
		return false
	}
	remoteTagMajor, err := strconv.Atoi(remoteTagNums[0])
	if err != nil {
		return false
	}
	remoteTagMinor, err := strconv.Atoi(remoteTagNums[1])
	if err != nil {
		return false
	}
	remoteTagPatch, err := strconv.Atoi(remoteTagNums[2])
	if err != nil {
		return false
	}
	if remoteTagMajor < 4 {
		return false
	}
	if remoteTagMinor == 1 && remoteTagPatch < 98 {
		return false
	}
	return true
}<|MERGE_RESOLUTION|>--- conflicted
+++ resolved
@@ -7,11 +7,7 @@
 	"strings"
 )
 
-<<<<<<< HEAD
-var tag = "v4.2.6"
-=======
-var tag = "v4.2.8"
->>>>>>> f553a70d
+var tag = "v4.2.9"
 
 var commit = func() string {
 	if info, ok := debug.ReadBuildInfo(); ok {
