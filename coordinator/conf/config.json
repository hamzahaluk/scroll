{
  "prover_manager_config": {
    "compression_level": 9,
    "provers_per_session": 1,
    "session_attempts": 2,
    "collection_time": 180,
    "token_time_to_live": 60,
    "verifier": {
      "mock_mode": true,
      "params_path": "",
      "assets_path": ""
    },
    "max_verifier_workers": 10,
    "order_session": "ASC"
  },
  "db_config": {
    "driver_name": "postgres",
    "dsn": "postgres://localhost/scroll?sslmode=disable",
    "maxOpenNum": 200,
    "maxIdleNum": 20
  },
  "l2_config": {
<<<<<<< HEAD
    "endpoint": "/var/lib/jenkins/workspace/SequencerPipeline/MyPrivateNetwork/geth.ipc"
  },
  "auth": {
    "secret": "prover secret key",
    "token_expire_duration": 3600
=======
    "chain_id": 111
>>>>>>> 7fce3c30
  }
}<|MERGE_RESOLUTION|>--- conflicted
+++ resolved
@@ -15,19 +15,15 @@
   },
   "db_config": {
     "driver_name": "postgres",
-    "dsn": "postgres://localhost/scroll?sslmode=disable",
+    "dsn": "postgres://admin:123456@localhost/test?sslmode=disable",
     "maxOpenNum": 200,
     "maxIdleNum": 20
   },
   "l2_config": {
-<<<<<<< HEAD
-    "endpoint": "/var/lib/jenkins/workspace/SequencerPipeline/MyPrivateNetwork/geth.ipc"
+    "chain_id": 111
   },
   "auth": {
     "secret": "prover secret key",
     "token_expire_duration": 3600
-=======
-    "chain_id": 111
->>>>>>> 7fce3c30
   }
 }