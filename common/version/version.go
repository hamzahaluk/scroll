--- conflicted
+++ resolved
@@ -5,11 +5,7 @@
 	"runtime/debug"
 )
 
-<<<<<<< HEAD
-var tag = "v4.3.60"
-=======
-var tag = "v4.3.62"
->>>>>>> 1901a329
+var tag = "v4.3.63"
 
 var commit = func() string {
 	if info, ok := debug.ReadBuildInfo(); ok {
