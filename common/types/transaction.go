--- conflicted
+++ resolved
@@ -28,15 +28,14 @@
 
 // ScrollTx Contains tx message, hash is the index.
 type ScrollTx struct {
-<<<<<<< HEAD
-	ID        string         `json:"id" db:"id"`
-	TxHash    sql.NullString `json:"tx_hash" db:"tx_hash"`
-	Sender    sql.NullString `json:"sender" db:"sender"`
-	Nonce     sql.NullInt64  `json:"nonce" db:"nonce"`
-	Target    sql.NullString `json:"target" db:"target"`
-	Value     sql.NullString `json:"value" db:"value"`
-	Data      []byte         `json:"data" db:"data"`
-	ExtraData sql.NullString `json:"extra_data" db:"extra_data"`
+	ID     string         `json:"id" db:"id"`
+	TxHash sql.NullString `json:"tx_hash" db:"tx_hash"`
+	Sender sql.NullString `json:"sender" db:"sender"`
+	Nonce  sql.NullInt64  `json:"nonce" db:"nonce"`
+	Target sql.NullString `json:"target" db:"target"`
+	Value  sql.NullString `json:"value" db:"value"`
+	Data   []byte         `json:"data" db:"data"`
+	Note   sql.NullString `json:"note" db:"note"`
 }
 
 // GetTxHash returns `common.Hash` type of tx hash.
@@ -80,14 +79,4 @@
 		}
 	}
 	return nil
-=======
-	ID     string         `json:"id" db:"id"`
-	TxHash sql.NullString `json:"tx_hash" db:"tx_hash"`
-	Sender sql.NullString `json:"sender" db:"sender"`
-	Nonce  sql.NullInt64  `json:"nonce" db:"nonce"`
-	Target sql.NullString `json:"target" db:"target"`
-	Value  sql.NullString `json:"value" db:"value"`
-	Data   []byte         `json:"data" db:"data"`
-	Note   sql.NullString `json:"note" db:"note"`
->>>>>>> 82e51fd7
 }