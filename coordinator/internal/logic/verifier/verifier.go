--- conflicted
+++ resolved
@@ -88,13 +88,7 @@
 		C.free(unsafe.Pointer(forkNameStr))
 	}()
 
-<<<<<<< HEAD
-	log.Info("Start to verify batch proof", "forkName", forkName)
-	var forkID int64 = 2 // FIXME: get forkID from block height?
-	verified := C.verify_batch_proof(proofStr, C.int64_t(forkID))
-=======
 	verified := C.verify_batch_proof(proofStr, forkNameStr)
->>>>>>> fb7f02e3
 	return verified != 0, nil
 }
 
