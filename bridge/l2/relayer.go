--- conflicted
+++ resolved
@@ -8,21 +8,13 @@
 	"github.com/scroll-tech/go-ethereum/accounts/abi"
 	"github.com/scroll-tech/go-ethereum/ethclient"
 	"github.com/scroll-tech/go-ethereum/log"
-<<<<<<< HEAD
+	geth_metrics "github.com/scroll-tech/go-ethereum/metrics"
 
 	"scroll-tech/common/utils"
-
-=======
-	geth_metrics "github.com/scroll-tech/go-ethereum/metrics"
-	"golang.org/x/sync/errgroup"
-	"modernc.org/mathutil"
 
 	"scroll-tech/common/metrics"
 	"scroll-tech/common/types"
->>>>>>> 7b0546e1
 	"scroll-tech/database"
-
-	"scroll-tech/common/types"
 
 	cutil "scroll-tech/common/utils"
 
@@ -162,263 +154,27 @@
 	return relayer, nil
 }
 
-<<<<<<< HEAD
 // SetBatchProposer set interface from batch_proposer.
 func (r *Layer2Relayer) SetBatchProposer(proposer batchInterface) {
 	r.batchInterface = proposer
+}
+
+// Prepare operate layer2's unconfirmed txs.
+func (r *Layer2Relayer) Prepare() error {
+	if err := r.checkRollupBatches(); err != nil {
+		log.Error("failed to init layer2 rollupCommitting messages", "err", err)
+		return err
+	}
+	utils.TryTimes(-1, func() bool {
+		return r.rollupSender.PendingCount() == 0
+	})
+	return nil
 }
 
 // Start the relayer process
 func (r *Layer2Relayer) Start() {
 	go func() {
 		ctx, cancel := context.WithCancel(r.ctx)
-=======
-func (r *Layer2Relayer) processSavedEvent(msg *types.L2Message) error {
-	// @todo fetch merkle proof from l2geth
-	log.Info("Processing L2 Message", "msg.nonce", msg.Nonce, "msg.height", msg.Height)
-
-	// Get the block info that contains the message
-	blockInfos, err := r.db.GetL2BlockInfos(map[string]interface{}{"number": msg.Height})
-	if err != nil {
-		log.Error("Failed to GetL2BlockInfos from DB", "number", msg.Height)
-	}
-	blockInfo := blockInfos[0]
-	if !blockInfo.BatchHash.Valid {
-		log.Error("Block has not been batched yet", "number", blockInfo.Number, "msg.nonce", msg.Nonce)
-		return nil
-	}
-
-	// TODO: rebuild the withdraw trie to generate the merkle proof
-	proof := bridge_abi.IL1ScrollMessengerL2MessageProof{
-		BatchHash:   common.HexToHash(blockInfo.BatchHash.String),
-		MerkleProof: make([]byte, 0),
-	}
-	from := common.HexToAddress(msg.Sender)
-	target := common.HexToAddress(msg.Target)
-	value, ok := big.NewInt(0).SetString(msg.Value, 10)
-	if !ok {
-		// @todo maybe panic?
-		log.Error("Failed to parse message value", "msg.nonce", msg.Nonce, "msg.height", msg.Height)
-		// TODO: need to skip this message by changing its status to MsgError
-	}
-	msgNonce := big.NewInt(int64(msg.Nonce))
-	calldata := common.Hex2Bytes(msg.Calldata)
-	data, err := r.l1MessengerABI.Pack("relayMessageWithProof", from, target, value, msgNonce, calldata, proof)
-	if err != nil {
-		log.Error("Failed to pack relayMessageWithProof", "msg.nonce", msg.Nonce, "err", err)
-		// TODO: need to skip this message by changing its status to MsgError
-		return err
-	}
-
-	hash, err := r.messageSender.SendTransaction(msg.MsgHash, &r.cfg.MessengerContractAddress, big.NewInt(0), data)
-	if err != nil && err.Error() == "execution reverted: Message expired" {
-		return r.db.UpdateLayer2Status(r.ctx, msg.MsgHash, types.MsgExpired)
-	}
-	if err != nil && err.Error() == "execution reverted: Message successfully executed" {
-		return r.db.UpdateLayer2Status(r.ctx, msg.MsgHash, types.MsgConfirmed)
-	}
-	if err != nil {
-		if !errors.Is(err, sender.ErrNoAvailableAccount) {
-			log.Error("Failed to send relayMessageWithProof tx to layer1 ", "msg.height", msg.Height, "msg.MsgHash", msg.MsgHash, "err", err)
-		}
-		return err
-	}
-	bridgeL2MsgsRelayedTotalCounter.Inc(1)
-	log.Info("relayMessageWithProof to layer1", "msgHash", msg.MsgHash, "txhash", hash.String())
-
-	// save status in db
-	// @todo handle db error
-	err = r.db.UpdateLayer2StatusAndLayer1Hash(r.ctx, msg.MsgHash, types.MsgSubmitted, hash.String())
-	if err != nil {
-		log.Error("UpdateLayer2StatusAndLayer1Hash failed", "msgHash", msg.MsgHash, "err", err)
-		return err
-	}
-	r.processingMessage.Store(msg.MsgHash, msg.MsgHash)
-	return nil
-}
-
-// ProcessGasPriceOracle imports gas price to layer1
-func (r *Layer2Relayer) ProcessGasPriceOracle() {
-	batch, err := r.db.GetLatestBatch()
-	if err != nil {
-		log.Error("Failed to GetLatestBatch", "err", err)
-		return
-	}
-
-	if batch.OracleStatus == types.GasOraclePending {
-		suggestGasPrice, err := r.l2Client.SuggestGasPrice(r.ctx)
-		if err != nil {
-			log.Error("Failed to fetch SuggestGasPrice from l2geth", "err", err)
-			return
-		}
-		suggestGasPriceUint64 := uint64(suggestGasPrice.Int64())
-		expectedDelta := r.lastGasPrice * r.gasPriceDiff / gasPriceDiffPrecision
-
-		// last is undefine or (suggestGasPriceUint64 >= minGasPrice && exceed diff)
-		if r.lastGasPrice == 0 || (suggestGasPriceUint64 >= r.minGasPrice && (suggestGasPriceUint64 >= r.lastGasPrice+expectedDelta || suggestGasPriceUint64 <= r.lastGasPrice-expectedDelta)) {
-			data, err := r.l2GasOracleABI.Pack("setL2BaseFee", suggestGasPrice)
-			if err != nil {
-				log.Error("Failed to pack setL2BaseFee", "batch.Hash", batch.Hash, "GasPrice", suggestGasPrice.Uint64(), "err", err)
-				return
-			}
-
-			hash, err := r.gasOracleSender.SendTransaction(batch.Hash, &r.cfg.GasPriceOracleContractAddress, big.NewInt(0), data)
-			if err != nil {
-				if !errors.Is(err, sender.ErrNoAvailableAccount) {
-					log.Error("Failed to send setL2BaseFee tx to layer2 ", "batch.Hash", batch.Hash, "err", err)
-				}
-				return
-			}
-
-			err = r.db.UpdateL2GasOracleStatusAndOracleTxHash(r.ctx, batch.Hash, types.GasOracleImporting, hash.String())
-			if err != nil {
-				log.Error("UpdateGasOracleStatusAndOracleTxHash failed", "batch.Hash", batch.Hash, "err", err)
-				return
-			}
-			r.lastGasPrice = suggestGasPriceUint64
-			log.Info("Update l2 gas price", "txHash", hash.String(), "GasPrice", suggestGasPrice)
-		}
-	}
-}
-
-// SendCommitTx sends commitBatches tx to L1.
-func (r *Layer2Relayer) SendCommitTx(batchData []*types.BatchData) error {
-	if len(batchData) == 0 {
-		log.Error("SendCommitTx receives empty batch")
-		return nil
-	}
-
-	// pack calldata
-	commitBatches := make([]bridge_abi.IScrollChainBatch, len(batchData))
-	for i, batch := range batchData {
-		commitBatches[i] = batch.Batch
-	}
-	calldata, err := r.l1RollupABI.Pack("commitBatches", commitBatches)
-	if err != nil {
-		log.Error("Failed to pack commitBatches",
-			"error", err,
-			"start_batch_index", commitBatches[0].BatchIndex,
-			"end_batch_index", commitBatches[len(commitBatches)-1].BatchIndex)
-		return err
-	}
-
-	// generate a unique txID and send transaction
-	var bytes []byte
-	for _, batch := range batchData {
-		bytes = append(bytes, batch.Hash().Bytes()...)
-	}
-	txID := crypto.Keccak256Hash(bytes).String()
-	txHash, err := r.rollupSender.SendTransaction(txID, &r.cfg.RollupContractAddress, big.NewInt(0), calldata)
-	if err != nil {
-		if !errors.Is(err, sender.ErrNoAvailableAccount) {
-			log.Error("Failed to send commitBatches tx to layer1 ", "err", err)
-		}
-		return err
-	}
-	bridgeL2BatchesCommittedTotalCounter.Inc(int64(len(commitBatches)))
-	log.Info("Sent the commitBatches tx to layer1",
-		"tx_hash", txHash.Hex(),
-		"start_batch_index", commitBatches[0].BatchIndex,
-		"end_batch_index", commitBatches[len(commitBatches)-1].BatchIndex)
-
-	// record and sync with db, @todo handle db error
-	batchHashes := make([]string, len(batchData))
-	for i, batch := range batchData {
-		batchHashes[i] = batch.Hash().Hex()
-		err = r.db.UpdateCommitTxHashAndRollupStatus(r.ctx, batchHashes[i], txHash.String(), types.RollupCommitting)
-		if err != nil {
-			log.Error("UpdateCommitTxHashAndRollupStatus failed", "hash", batchHashes[i], "index", batch.Batch.BatchIndex, "err", err)
-		}
-	}
-	r.processingBatchesCommitment.Store(txID, batchHashes)
-	return nil
-}
-
-// ProcessCommittedBatches submit proof to layer 1 rollup contract
-func (r *Layer2Relayer) ProcessCommittedBatches() {
-	// set skipped batches in a single db operation
-	if count, err := r.db.UpdateSkippedBatches(); err != nil {
-		log.Error("UpdateSkippedBatches failed", "err", err)
-		// continue anyway
-	} else if count > 0 {
-		bridgeL2BatchesSkippedTotalCounter.Inc(count)
-		log.Info("Skipping batches", "count", count)
-	}
-
-	// batches are sorted by batch index in increasing order
-	batchHashes, err := r.db.GetCommittedBatches(1)
-	if err != nil {
-		log.Error("Failed to fetch committed L2 batches", "err", err)
-		return
-	}
-	if len(batchHashes) == 0 {
-		return
-	}
-	hash := batchHashes[0]
-	// @todo add support to relay multiple batches
-
-	batches, err := r.db.GetBlockBatches(map[string]interface{}{"hash": hash}, "LIMIT 1")
-	if err != nil {
-		log.Error("Failed to fetch committed L2 batch", "hash", hash, "err", err)
-		return
-	}
-	if len(batches) == 0 {
-		log.Error("Unexpected result for GetBlockBatches", "hash", hash, "len", 0)
-		return
-	}
-
-	batch := batches[0]
-	status := batch.ProvingStatus
-
-	switch status {
-	case types.ProvingTaskUnassigned, types.ProvingTaskAssigned:
-		// The proof for this block is not ready yet.
-		return
-
-	case types.ProvingTaskProved:
-		// It's an intermediate state. The roller manager received the proof but has not verified
-		// the proof yet. We don't roll up the proof until it's verified.
-		return
-
-	case types.ProvingTaskFailed, types.ProvingTaskSkipped:
-		// note: this is covered by UpdateSkippedBatches, but we keep it for completeness's sake
-
-		if err = r.db.UpdateRollupStatus(r.ctx, hash, types.RollupFinalizationSkipped); err != nil {
-			log.Warn("UpdateRollupStatus failed", "hash", hash, "err", err)
-		}
-
-	case types.ProvingTaskVerified:
-		log.Info("Start to roll up zk proof", "hash", hash)
-		success := false
-
-		previousBatch, err := r.db.GetLatestFinalizingOrFinalizedBatch()
-
-		// skip submitting proof
-		if err == nil && uint64(batch.CreatedAt.Sub(*previousBatch.CreatedAt).Seconds()) < r.cfg.FinalizeBatchIntervalSec {
-			log.Info(
-				"Not enough time passed, skipping",
-				"hash", hash,
-				"createdAt", batch.CreatedAt,
-				"lastFinalizingHash", previousBatch.Hash,
-				"lastFinalizingStatus", previousBatch.RollupStatus,
-				"lastFinalizingCreatedAt", previousBatch.CreatedAt,
-			)
-
-			if err = r.db.UpdateRollupStatus(r.ctx, hash, types.RollupFinalizationSkipped); err != nil {
-				log.Warn("UpdateRollupStatus failed", "hash", hash, "err", err)
-			} else {
-				success = true
-			}
-
-			return
-		}
-
-		// handle unexpected db error
-		if err != nil && err.Error() != "sql: no rows in result set" {
-			log.Error("Failed to get latest finalized batch", "err", err)
-			return
-		}
->>>>>>> 7b0546e1
 
 		go func() {
 			if err := r.checkSubmittedMessages(); err != nil {
@@ -435,34 +191,12 @@
 			if err := r.checkFinalizingBatches(); err != nil {
 				log.Error("failed to init layer2 finalizing batches", "err", err)
 			}
-<<<<<<< HEAD
 			// Wait until sender pool is clean.
 			utils.TryTimes(-1, func() bool {
 				return r.rollupSender.PendingCount() == 0
 			})
 			go cutil.Loop(ctx, time.Second, r.ProcessCommittedBatches)
 		}()
-=======
-			return
-		}
-		bridgeL2BatchesFinalizedTotalCounter.Inc(1)
-		log.Info("finalizeBatchWithProof in layer1", "batch_hash", hash, "tx_hash", hash)
-
-		// record and sync with db, @todo handle db error
-		err = r.db.UpdateFinalizeTxHashAndRollupStatus(r.ctx, hash, finalizeTxHash.String(), types.RollupFinalizing)
-		if err != nil {
-			log.Warn("UpdateFinalizeTxHashAndRollupStatus failed", "batch_hash", hash, "err", err)
-		}
-		success = true
-		r.processingFinalization.Store(txID, hash)
-
-	default:
-		log.Error("encounter unreachable case in ProcessCommittedBatches",
-			"block_status", status,
-		)
-	}
-}
->>>>>>> 7b0546e1
 
 		go cutil.Loop(ctx, time.Second, r.ProcessGasPriceOracle)
 
