--- conflicted
+++ resolved
@@ -296,29 +296,8 @@
 	return nil
 }
 
-<<<<<<< HEAD
 // UpdateProofAndProvingStatusByHash updates the chunk proof and proving_status by hash.
 func (o *Chunk) UpdateProofAndProvingStatusByHash(ctx context.Context, hash string, proof *message.ChunkProof, status types.ProvingStatus, proofTimeSec uint64, dbTX ...*gorm.DB) error {
-=======
-// UpdateProvingStatusFromProverError updates chunk proving status when prover prove failed
-func (o *Chunk) UpdateProvingStatusFromProverError(ctx context.Context, hash string, status types.ProvingStatus) error {
-	updateFields := make(map[string]interface{})
-	updateFields["proving_status"] = int(status)
-	updateFields["prover_assigned_at"] = nil
-
-	db := o.db.WithContext(ctx)
-	db = db.Model(&Chunk{})
-	db = db.Where("hash", hash).Where("proving_status", types.ProvingTaskAssigned)
-
-	if err := db.Updates(updateFields).Error; err != nil {
-		return fmt.Errorf("Chunk.UpdateProvingStatusOptimistic error: %w, chunk hash: %v, status: %v", err, hash, status.String())
-	}
-	return nil
-}
-
-// UpdateProofByHash updates the chunk proof by hash.
-func (o *Chunk) UpdateProofByHash(ctx context.Context, hash string, proof *message.ChunkProof, proofTimeSec uint64, dbTX ...*gorm.DB) error {
->>>>>>> 30ad0bfe
 	db := o.db
 	if len(dbTX) > 0 && dbTX[0] != nil {
 		db = dbTX[0]
